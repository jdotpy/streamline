import subprocess
import argparse
import asyncio
import uuid
import shlex
import sys
import os

<<<<<<< HEAD
def _silence_urllib_warnings():
    import urllib3
    urllib3.disable_warnings()

=======
>>>>>>> 6e30fe72
from .utils import import_obj, inject_module, arg_help

def parse_vars(args):
    env_vars = {}
    if not args:
        return env_vars
    for arg in args:
        if '=' in arg:
            key, value = arg.split('=', 1)
            env_vars[key] = value
        else:
            env_vars[arg] = os.environ.get(arg, '')
    return env_vars

def format_env_vars(env_vars):
    pairs = ['{}="{}"'.format(key, value) for key, value in env_vars.items()]
    return ' '.join(pairs)

async def stream_ssh_command(conn, command, output_target, append=False):
    if output_target == '-':
        out_file_fd = sys.stdout
    else:
        mode = 'a' if append else 'w'
        out_file_fd = open(output_target, mode, buffering=1)
    try:
        process = await conn.create_process(command, stderr=asyncssh.STDOUT)
        while True:
            try:
                stdout, _ = await asyncio.wait_for(process.communicate(), timeout=2)
                out_file_fd.write(stdout)
                break
            except asyncio.TimeoutError:
                stdout, _ = process.collect_output()
                out_file_fd.write(stdout)
                continue
    finally:
        if output_target != '-':
            out_file_fd.close()
    return process


class BaseAsyncSSHHandler():
    async_handler = True
    connection_options = {
        'known_hosts': None,
        'keepalive_interval': 30,
        'keepalive_count_max': sys.maxsize,
    }

    def __init__(self, **options):
        inject_module('asyncssh', globals())
        if not hasattr(asyncssh.connection, '_DEFAULT_KEEPALIVE_INTERVAL'):
            print('asyncssh>1.16 required')
            sys.exit(10)
        self.options = options

        # Hook for other things
        self.initialize()

    def initialize(self):
        pass

    async def handle(self, value):
        async with asyncssh.connect(value.strip(), **self.connection_options) as conn:
            return await self.handle_connection(conn, value)

@arg_help('Treat each value as a host to connect to. Copy a file to or from this host', example='"/tmp/file.txt" "{value}:/tmp/file.txt"')
class ScpHandler(BaseAsyncSSHHandler):
    async_handler = True

    @classmethod
    def args(cls, parser):
        parser.add_argument(
            'source',
            nargs='?',
            help='File copy source'
        )
        parser.add_argument(
            'target',
            nargs='?',
            help='File copy target'
        )

    async def handle_connection(self, conn, value):
        formatted_source = self.options['source'].format(value=value)
        formatted_target = self.options['target'].format(value=value)

        target = formatted_target
        source = formatted_source
        if self.options['source'].startswith('{value}:'):
            source = (conn, formatted_source.split(':', 1)[1])
        if self.options['target'].startswith('{value}:'):
            target = (conn, formatted_target.split(':', 1)[1])

        await asyncssh.scp(source, target)
        return {
            'success': True,
            'source': formatted_source,
            'target': formatted_target,
        }

@arg_help('Run a shell command for each value', example='"nc -zv {value} 22"')
class ShellHandler():
    async_handler = True
    def __init__(self, command=None):
        self.command = command

    @classmethod
    def args(cls, parser):
        parser.add_argument(
            'command',
            nargs='?',
            default='echo "{value}"',
            help='Subprocess command to run'
        )

    async def handle(self, value):
        command = self.command.format(value=shlex.quote(value))
        subprocess = await asyncio.create_subprocess_shell(
            command,
            stdout=asyncio.subprocess.PIPE,
            stderr=asyncio.subprocess.PIPE,
        )
        stdout, stderr = await subprocess.communicate()
        return {
            'stdout': stdout.decode('utf-8'),
            'stderr': stderr.decode('utf-8'),
            'exit_code': subprocess.returncode,
        }

@arg_help('Treat each value as a host to connect to. SSH in and run a command returning the output', example='"uptime"')
class SSHHandler(BaseAsyncSSHHandler):
    NO_SUDO = object()

    def initialize(self):
        self.command = self.options['command']
        as_user = self.options.get('as_user', None)

        # Hackery around argparse's "empty" value being None for present arg
        # while the actual missing arg takes on the default defined in the 
        # `add_argument` function
        if as_user == self.NO_SUDO:
            self.as_user = None
        elif not as_user:
            self.as_user = 'root'
        else:
            self.as_user = as_user

    @classmethod
    def args(cls, parser):
        parser.add_argument(
            'command',
            nargs='?',
            help='Command to run'
        )
        parser.add_argument(
            '--sudo',
            nargs='?',
            default=cls.NO_SUDO,
            dest='as_user',
            help='Sudo as user'
        )
        parser.add_argument(
            '--stream-output',
            help='Where to stream output to (default is to return stdout)'
        )
        parser.add_argument(
            '--stream-append',
            default=False,
            action='store_true',
            help='Append to streaming output instead of overwriting'
        )

    async def handle_connection(self, conn, value):
        if self.as_user:
            command = 'sudo -H -u {} {}'.format(self.as_user, self.command)
        else:
            command = self.command

        stream_target = self.options.get('stream_output', None)
        stream_append = self.options.get('stream_append', False)
        if stream_target:
            out_file = os.path.expanduser(stream_target).replace('{value}', value)
            process = await stream_ssh_command(conn, command, out_file, append=stream_append)
            result = {
                'host': value,
                'command': command,
                'exit_code': process.exit_status,
                'success': process.exit_status == 0,
            }
        else:
            response = await conn.run(command)
            result = {
                'host': value,
                'command': command,
                'exit_code': response.exit_status,
                'success': response.exit_status == 0,
                'stdout': response.stdout,
                'stderr': response.stderr,
            }
        return result

@arg_help('Copy a script to target machine and execute', example='~/dostuff.sh')
class SSHExecHandler(BaseAsyncSSHHandler):
    NO_SUDO = object()

    def initialize(self):
        self.vars = parse_vars(self.options.get('var', []))
        self.script_source = self.options['script']
        self.script_target = '~/{}.script'.format(uuid.uuid4())

        as_user = self.options.get('as_user', None)

        # Hackery around argparse's "empty" value being None for present arg
        # while the actual missing arg takes on the default defined in the 
        # `add_argument` function
        if as_user == self.NO_SUDO:
            self.as_user = None
        elif not as_user:
            self.as_user = 'root'
        else:
            self.as_user = as_user

    @classmethod
    def args(cls, parser):
        parser.add_argument(
            'script',
            nargs='?',
            help='Script to run'
        )
        parser.add_argument(
            '--sudo',
            nargs='?',
            default=cls.NO_SUDO,
            dest='as_user',
            help='Sudo as user'
        )
        parser.add_argument(
            '--var',
            action='append',
            dest='var',
            help='Environment variables to set for the session (e.g. KEY=VALUE or KEY to pass from current env)'
        )
        parser.add_argument(
            '--stream-output',
            help='Where to stream output to (default is to return stdout)'
        )
        parser.add_argument(
            '--stream-append',
            default=False,
            action='store_true',
            help='Append to streaming output instead of overwriting'
        )

    async def handle_connection(self, conn, value):
        await asyncssh.scp(self.script_source, (conn, self.script_target))
        await conn.run('chmod +x {}'.format(self.script_target))
        command = self.script_target
        if self.as_user:
            command = 'sudo -H -u {} {}'.format(self.as_user, command)
        if self.vars:
            command = '{} {}'.format(format_env_vars(self.vars), command)
        
        stream_target = self.options.get('stream_output', None)
        stream_append = self.options.get('stream_append', False)
        if stream_target:
            out_file = os.path.expanduser(stream_target).replace('{value}', value)
            process = await stream_ssh_command(conn, command, out_file, append=stream_append)
            result = {
                'host': value,
                'exit_code': process.exit_status,
                'success': process.exit_status == 0,
            }
        else:
            response = await conn.run(command)
            result = {
                'host': value,
                'exit_code': response.exit_status,
                'success': response.exit_status == 0,
                'stdout': response.stdout,
                'stderr': response.stderr,
            }

        await conn.run('rm {}'.format(self.script_target))
        return result

@arg_help('Use a template to execute an HTTP request for each value', example='"https://{value}/"')
class HTTPHandler():
    async_handler = True

    def __init__(self, url=None, method=None, auth=None, no_verify=False):
        self.url = url
        self.method = method
        inject_module('requests', globals())
        _silence_urllib_warnings()

        self.auth = None
        if auth:
            self.auth = tuple(auth.split(':', 1))
        elif 'STREAMLINE_HTTP_AUTH' in os.environ:
            self.auth = tuple(os.environ.get('STREAMLINE_HTTP_AUTH').split(':', 1))
        if self.auth and len(self.auth) != 2:
            raise ValueError('Incorrect auth value. Format is "user:password"')

        self.verify = not no_verify


    @classmethod
    def args(cls, parser):
        parser.add_argument(
            'url',
            nargs='?',
            default='https://{value}/',
            help='URL of resource (defaults to https://{value}/)'
        )
        parser.add_argument(
            '--method',
            default='GET',
            help='HTTP Method to use (GET/POST, etc)'
        )
        parser.add_argument(
            '--auth',
            help='HTTP authentication to use (e.g. user:password)'
        )
        parser.add_argument(
            '--no-verify',
            default=False,
            action='store_true',
            help='Disable SSL verification'
        )

    def handle(self, value):
        url = self.url.format(value=value)
        response = requests.request(
            self.method,
            url,
            timeout=(5, None),
            auth=self.auth,
            verify=self.verify,
        )
        result = {
            'headers': dict(response.headers),
            'code': response.status_code,
        }
        if response.headers.get('content-type', None) == 'application/json':
            result['response'] = response.json()
        else:
            result['response'] = response.text
        return result

@arg_help('Sleep for a second (or for {value} seconds) for each entry making no change to its value')
class SleepHandler():
    async_handler = True
    
    async def handle(self, value):
        try:
            time = float(value)
        except Exception as e:
            time = 1
        await asyncio.sleep(time)
        return value

EXECUTORS = {
    'http': HTTPHandler,
    'ssh': SSHHandler,
    'ssh_exec': SSHExecHandler,
    'shell': ShellHandler,
    'scp': ScpHandler,
    'sleep': SleepHandler,
}<|MERGE_RESOLUTION|>--- conflicted
+++ resolved
@@ -6,14 +6,12 @@
 import sys
 import os
 
-<<<<<<< HEAD
+from .utils import import_obj, inject_module, arg_help
+
+
 def _silence_urllib_warnings():
     import urllib3
     urllib3.disable_warnings()
-
-=======
->>>>>>> 6e30fe72
-from .utils import import_obj, inject_module, arg_help
 
 def parse_vars(args):
     env_vars = {}
